--- conflicted
+++ resolved
@@ -1,12 +1,8 @@
 # Bimanual Dexterous Manipulation via Reinforcement Learning
 <img src="assets/image_folder/cover.jpg" width="1000" border="1"/>
 
-
 **Motivation**: Dexterous manipulaiton as a common but challenging task has attracted a great deal of interest in the field of robotics. Thanks to the intersection of RL and robotics, previous study achieves a good performance on unimanual dexterous manipulaiton. However, how to balance between hand dexterity and bimanual coordination remains an open challenge. Therefore, we provided a novel benchmark for researchers to study the problem in the context of machine intelligence. 
 
-
-<<<<<<< HEAD
-=======
 **Bi-DexHands** provides a collection of tasks and reinforcement learning algorithms for bimanual dexterous manipulations. Diverse scenarios in Bi-DexHands are developed with the following features:
 - **High dimensionality**: we provide the robotic environments with high dimensional state-action spaces (state: more than 400 dim; action: 52 dim), thus bringing a new challenge for model-free reinforcement learning. 
 - **Cooperation**: we support two types of interface, single-agent and multi-agent modes. Meanwhile, our multi-agent setting is heterogeneous unlike SMAC where agents share parameters. Particularly, the definition of finger agents makes it possible to evaluate the cooperative level between different fingers.
@@ -18,7 +14,6 @@
 The potential application of this platform mainly is to become an important tool to evaluate the peroformance of  RL-based algorithms for the community of robotics. 
 
 
->>>>>>> c36ce592
 :star2::star2:**Click [here](#task) to check the environment introduction!**:star2::star2:  
 
 - [Installation](#Installation)
